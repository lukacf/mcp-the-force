--- conflicted
+++ resolved
@@ -1,9 +1,5 @@
-<<<<<<< HEAD
 from typing import Any, List, Optional, Dict
-=======
-from typing import Any, List, Optional
 import asyncio
->>>>>>> 42d8a3f4
 import logging
 import threading
 from google import genai
