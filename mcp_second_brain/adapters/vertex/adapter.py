<<<<<<< HEAD
from typing import Any, List, Optional, Dict
=======
from typing import Any, List, Optional
import asyncio
>>>>>>> edb2e1da
import logging
import threading
from google import genai
from google.genai import types
from google.genai.types import HarmCategory, HarmBlockThreshold
from ...config import get_settings
from ..base import BaseAdapter
from ..memory_search_declaration import create_search_memory_declaration_gemini
from ..attachment_search_declaration import create_attachment_search_declaration_gemini

logger = logging.getLogger(__name__)

# Thread-safe singleton implementation
_client: Optional[genai.Client] = None
_client_lock = threading.Lock()


def get_client():
    """Get the shared Vertex AI client instance (thread-safe singleton)."""
    global _client
    if _client is None:
        with _client_lock:
            if _client is None:
                settings = get_settings()
                if not settings.vertex_project or not settings.vertex_location:
                    raise ValueError(
                        "VERTEX_PROJECT and VERTEX_LOCATION must be configured"
                    )
                _client = genai.Client(
                    vertexai=True,
                    project=settings.vertex_project,
                    location=settings.vertex_location,
                )
    return _client


class VertexAdapter(BaseAdapter):
    def __init__(self, model: str):
        self.model_name = model
        self.context_window = 2_000_000  # Gemini 2.5 supports up to 2M tokens
        self.description_snippet = (
            "Deep multimodal reasoner" if "pro" in model else "Flash summary sprinter"
        )

    async def _generate_async(self, client, **kwargs):
        """Async wrapper for synchronous generate_content calls."""
        try:
            return await asyncio.to_thread(client.models.generate_content, **kwargs)
        except asyncio.CancelledError:
            raise

    async def generate(
        self,
        prompt: str,
        vector_store_ids: List[str] | None = None,
        max_reasoning_tokens: int | None = None,
        temperature: float | None = None,
        return_debug: bool = False,
        messages: Optional[List[Dict[str, str]]] = None,
        **kwargs: Any,
    ) -> Any:
        self._ensure(prompt)

        if messages:
            contents = [
                types.Content(
                    role=m.get("role", "user"),
                    parts=[types.Part.from_text(text=m.get("content", ""))],
                )
                for m in messages
            ]
        else:
            contents = [
                types.Content(role="user", parts=[types.Part.from_text(text=prompt)])
            ]

        # Configure safety settings
        safety_settings = [
            types.SafetySetting(
                category=HarmCategory.HARM_CATEGORY_HATE_SPEECH,
                threshold=HarmBlockThreshold.OFF,
            ),
            types.SafetySetting(
                category=HarmCategory.HARM_CATEGORY_DANGEROUS_CONTENT,
                threshold=HarmBlockThreshold.OFF,
            ),
            types.SafetySetting(
                category=HarmCategory.HARM_CATEGORY_SEXUALLY_EXPLICIT,
                threshold=HarmBlockThreshold.OFF,
            ),
            types.SafetySetting(
                category=HarmCategory.HARM_CATEGORY_HARASSMENT,
                threshold=HarmBlockThreshold.OFF,
            ),
        ]

        # Setup tools - always include search_project_memory
        function_declarations = []

        # Always add search_project_memory for accessing memory
        memory_search_decl = create_search_memory_declaration_gemini()
        function_declarations.append(memory_search_decl)

        # Add attachment search tool when vector stores are provided
        if vector_store_ids:
            logger.info(
                f"Registering search_session_attachments for {len(vector_store_ids)} vector stores"
            )
            attachment_search_decl = create_attachment_search_declaration_gemini()
            function_declarations.append(attachment_search_decl)

        # Build tools list
        tools: Optional[List[Any]] = None
        if function_declarations:
            tools = [types.Tool(function_declarations=function_declarations)]

        # Build config with explicit parameters
        settings = get_settings()
        max_tokens = settings.vertex.max_output_tokens or 65535

        if "pro" in self.model_name and max_reasoning_tokens:
            generate_content_config = types.GenerateContentConfig(
                temperature=temperature or settings.default_temperature,
                top_p=0.95,
                max_output_tokens=max_tokens,
                safety_settings=safety_settings,
                tools=tools,
                thinking_config=types.ThinkingConfig(
                    thinking_budget=max_reasoning_tokens
                    if max_reasoning_tokens > 0
                    else -1
                ),
            )
        else:
            generate_content_config = types.GenerateContentConfig(
                temperature=temperature or settings.default_temperature,
                top_p=0.95,
                max_output_tokens=max_tokens,
                safety_settings=safety_settings,
                tools=tools,
            )

        # Generate response
        client = get_client()
        response = await self._generate_async(
            client,
            model=self.model_name,
            contents=contents,
            config=generate_content_config,
        )

        # Handle function calls if any
        if response.candidates and function_declarations:
            result = await self._handle_function_calls(
                response, contents, generate_content_config
            )
            if return_debug:
                return {"content": result, "_debug_tools": function_declarations}
            return result

        # Extract text from response
        response_text = ""
        if response.candidates:
            for candidate in response.candidates:
                if candidate.content and candidate.content.parts:
                    for part in candidate.content.parts:
                        if part.text:
                            response_text += part.text

        if return_debug:
            return {"content": response_text, "_debug_tools": function_declarations}
        return response_text

    async def _handle_function_calls(
        self,
        response: Any,
        contents: List[types.Content],
        config: types.GenerateContentConfig,
    ) -> str:
        """Handle function calls in the response."""
        client = get_client()
        settings = get_settings()
        max_function_calls = settings.vertex.max_function_calls or 500
        function_call_rounds = 0

        # Process function calls iteratively
        while response.candidates and function_call_rounds < max_function_calls:
            candidate = response.candidates[0]
            if not candidate.content or not candidate.content.parts:
                break

            # Check for function calls
            function_calls = [
                part for part in candidate.content.parts if part.function_call
            ]
            if not function_calls:
                # No more function calls, extract final text
                response_text = ""
                for part in candidate.content.parts:
                    if part.text:
                        response_text += part.text
                return response_text

            # Add model's response to conversation
            contents.append(candidate.content)

            # Execute function calls
            function_responses = []
            for fc in function_calls:
                try:
                    if fc.function_call.name == "search_project_memory":
                        # Extract parameters
                        query = fc.function_call.args.get("query", "")
                        max_results = fc.function_call.args.get("max_results", 40)
                        store_types = fc.function_call.args.get(
                            "store_types", ["conversation", "commit"]
                        )

                        logger.info(f"Executing search_project_memory: '{query}'")

                        # Import and execute the search
                        from ...tools.search_memory import SearchMemoryAdapter

                        memory_search = SearchMemoryAdapter()
                        search_result_text = await memory_search.generate(
                            prompt=query,
                            query=query,
                            max_results=max_results,
                            store_types=store_types,
                        )

                        # Create function response
                        function_responses.append(
                            types.Part.from_function_response(
                                name=fc.function_call.name,
                                response={"result": search_result_text},
                            )
                        )

                    elif fc.function_call.name == "search_session_attachments":
                        # Extract parameters
                        query = fc.function_call.args.get("query", "")
                        max_results = fc.function_call.args.get("max_results", 20)

                        logger.info(f"Executing search_session_attachments: '{query}'")

                        # Import and execute the search
                        from ...tools.search_attachments import SearchAttachmentAdapter

                        attachment_search = SearchAttachmentAdapter()
                        search_result_text = await attachment_search.generate(
                            prompt=query,
                            query=query,
                            max_results=max_results,
                        )

                        # Create function response
                        function_responses.append(
                            types.Part.from_function_response(
                                name=fc.function_call.name,
                                response={"result": search_result_text},
                            )
                        )

                except Exception as e:
                    logger.error(
                        f"Function {fc.function_call.name} failed", exc_info=True
                    )
                    # Return error to model so it can handle gracefully
                    function_responses.append(
                        types.Part.from_function_response(
                            name=fc.function_call.name,
                            response={
                                "error": f"Tool failed: {type(e).__name__}: {str(e)}"
                            },
                        )
                    )

            # Add function responses to conversation
            if function_responses:
                contents.append(types.Content(role="model", parts=function_responses))

            # Continue generation with function results
            function_call_rounds += 1
            response = await self._generate_async(
                client,
                model=self.model_name,
                contents=contents,
                config=config,
            )

        # Check if we hit the function call limit
        if function_call_rounds >= max_function_calls:
            return f"TooManyFunctionCalls: Exceeded {max_function_calls} function call rounds"

        return "No response generated"<|MERGE_RESOLUTION|>--- conflicted
+++ resolved
@@ -1,9 +1,5 @@
-<<<<<<< HEAD
 from typing import Any, List, Optional, Dict
-=======
-from typing import Any, List, Optional
 import asyncio
->>>>>>> edb2e1da
 import logging
 import threading
 from google import genai
