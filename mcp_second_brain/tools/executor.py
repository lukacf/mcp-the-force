"""Executor for dataclass-based tools."""

import asyncio
import logging
from typing import Optional, List
import fastmcp.exceptions
from mcp_second_brain import adapters
from mcp_second_brain import session_cache as session_cache_module
from mcp_second_brain import gemini_session_cache as gemini_session_cache_module
from .registry import ToolMetadata
from .vector_store_manager import vector_store_manager
from .prompt_engine import prompt_engine
from .parameter_validator import ParameterValidator
from .parameter_router import ParameterRouter

# Project memory imports
from ..memory import store_conversation_memory
from ..config import get_settings
from ..utils.redaction import redact_secrets

logger = logging.getLogger(__name__)


class ToolExecutor:
    """Orchestrates tool execution using specialized components."""

    def __init__(self, strict_mode: bool = False):
        """Initialize executor with component instances.

        Args:
            strict_mode: If True, raise errors for unknown parameters.
                        If False (default), log warnings only.
        """
        self.validator = ParameterValidator(strict_mode)
        self.router = ParameterRouter()
        self.prompt_engine = prompt_engine
        self.vector_store_manager = vector_store_manager

    async def execute(self, metadata: ToolMetadata, **kwargs) -> str:
        """Execute a tool with the given arguments.

        Args:
            metadata: Tool metadata containing routing information
            **kwargs: User-provided arguments

        Returns:
            Response from the model as a string
        """
        if metadata is None:
            raise ValueError("Tool metadata is None - tool not found in registry")

        start_time = asyncio.get_event_loop().time()
        tool_id = metadata.id
        vs_id: Optional[str] = None  # Initialize to avoid UnboundLocalError
        memory_tasks: List[asyncio.Task] = []  # Track memory storage tasks

        try:
            # 1. Create tool instance and validate inputs
            tool_instance = metadata.spec_class()
            validated_params = self.validator.validate(tool_instance, metadata, kwargs)

            # 2. Route parameters
            routed_params = self.router.route(metadata, validated_params)

            # 3. Build prompt
            prompt_params = routed_params["prompt"]
            assert isinstance(prompt_params, dict)  # Type hint for mypy
            prompt = await self.prompt_engine.build(metadata.spec_class, prompt_params)

            # 4. Handle vector store if needed
            vs_id = None
            vector_store_ids = None
            vector_store_param = routed_params["vector_store"]
            assert isinstance(vector_store_param, list)  # Type hint for mypy
            if vector_store_param:
                # Gather files from directories
                from ..utils.fs import gather_file_paths

                files = gather_file_paths(vector_store_param)
                if files:
                    vs_id = await self.vector_store_manager.create(files)
                    vector_store_ids = [vs_id] if vs_id else None

            # Memory stores are no longer auto-attached
            # Models should use search_project_memory function to access memory

            # 5. Get adapter
            settings = get_settings()
            adapter, error = adapters.get_adapter(
                metadata.model_config["adapter_class"],
                metadata.model_config["model_name"],
            )
            if not adapter:
                raise fastmcp.exceptions.ToolError(
                    f"Failed to initialize adapter: {error}"
                )

            # 6. Handle session
            previous_response_id = None
            gemini_messages = None
            session_params = routed_params["session"]
            assert isinstance(session_params, dict)  # Type hint for mypy
            session_id = session_params.get("session_id")
            if session_id:
                if metadata.model_config["adapter_class"] == "openai":
                    previous_response_id = (
                        session_cache_module.session_cache.get_response_id(session_id)
                    )
                    if previous_response_id:
                        logger.info(f"Continuing session {session_id}")
                elif metadata.model_config["adapter_class"] == "vertex":
                    gemini_messages = (
                        gemini_session_cache_module.gemini_session_cache.get_messages(
                            session_id
                        )
                    )

            # 7. Execute model call
            adapter_params = routed_params["adapter"]
            assert isinstance(adapter_params, dict)  # Type hint for mypy
            if previous_response_id:
                adapter_params["previous_response_id"] = previous_response_id

<<<<<<< HEAD
            if gemini_messages is not None:
                adapter_params["messages"] = gemini_messages + [
                    {"role": "user", "content": prompt}
                ]
=======
            explicit_vs_ids = routed_params.get("vector_store_ids")
            assert isinstance(explicit_vs_ids, list)
            if explicit_vs_ids:
                vector_store_ids = (vector_store_ids or []) + list(explicit_vs_ids)
>>>>>>> edb2e1da

            result = await asyncio.wait_for(
                adapter.generate(
                    prompt=prompt,
                    vector_store_ids=vector_store_ids,
                    timeout=metadata.model_config["timeout"],
                    **adapter_params,
                ),
                timeout=metadata.model_config["timeout"],
            )

            # 8. Handle response
            if isinstance(result, dict):
                content = result.get("content", "")
                if (
                    session_id
                    and metadata.model_config["adapter_class"] == "openai"
                    and "response_id" in result
                ):
                    session_cache_module.session_cache.set_response_id(
                        session_id, result["response_id"]
                    )
                if session_id and metadata.model_config["adapter_class"] == "vertex":
                    try:
                        gemini_session_cache_module.gemini_session_cache.append_exchange(
                            session_id, prompt, content
                        )
                    except Exception as e:
                        logger.warning(f"Failed to update Gemini session: {e}")

                # Redact secrets from content
                redacted_content = redact_secrets(str(content))

                # 8a. Store conversation in memory (with redacted content)
                if settings.memory_enabled and session_id:
                    try:
                        # Extract messages from prompt
                        messages = prompt_params.get("messages", [])
                        task = asyncio.create_task(
                            store_conversation_memory(
                                session_id=session_id,
                                tool_name=tool_id,
                                messages=messages,
                                response=redacted_content,
                            )
                        )
                        memory_tasks.append(task)
                    except Exception as e:
                        logger.warning(f"Failed to store conversation memory: {e}")

                return redacted_content
            else:
                # Redact secrets from result
                redacted_result = redact_secrets(str(result))

                # Store conversation for Vertex models too (with redacted content)
                if settings.memory_enabled and session_id:
                    try:
                        messages = prompt_params.get("messages", [])
                        task = asyncio.create_task(
                            store_conversation_memory(
                                session_id=session_id,
                                tool_name=tool_id,
                                messages=messages,
                                response=redacted_result,
                            )
                        )
                        memory_tasks.append(task)
                    except Exception as e:
                        logger.warning(f"Failed to store conversation memory: {e}")

<<<<<<< HEAD
                if session_id and metadata.model_config["adapter_class"] == "vertex":
                    try:
                        gemini_session_cache_module.gemini_session_cache.append_exchange(
                            session_id, prompt, str(result)
                        )
                    except Exception as e:
                        logger.warning(f"Failed to update Gemini session: {e}")

                return str(result)
=======
                return redacted_result
>>>>>>> edb2e1da

        finally:
            # Cleanup
            if vs_id:
                await vector_store_manager.delete(vs_id)

            # Wait for memory tasks to complete
            if memory_tasks:
                try:
                    await asyncio.wait_for(
                        asyncio.gather(*memory_tasks, return_exceptions=True),
                        timeout=120.0,  # 120 second timeout for memory storage (vector indexing can take 10-30s)
                    )
                except asyncio.TimeoutError:
                    logger.warning("Memory storage tasks timed out")

            elapsed = asyncio.get_event_loop().time() - start_time
            logger.info(f"{tool_id} completed in {elapsed:.2f}s")


# Global executor instance
# Set strict_mode=True if you want to reject unknown parameters
executor = ToolExecutor(strict_mode=False)<|MERGE_RESOLUTION|>--- conflicted
+++ resolved
@@ -104,15 +104,15 @@
             if session_id:
                 if metadata.model_config["adapter_class"] == "openai":
                     previous_response_id = (
-                        session_cache_module.session_cache.get_response_id(session_id)
+                        await session_cache_module.session_cache.get_response_id(
+                            session_id
+                        )
                     )
                     if previous_response_id:
                         logger.info(f"Continuing session {session_id}")
                 elif metadata.model_config["adapter_class"] == "vertex":
-                    gemini_messages = (
-                        gemini_session_cache_module.gemini_session_cache.get_messages(
-                            session_id
-                        )
+                    gemini_messages = await gemini_session_cache_module.gemini_session_cache.get_messages(
+                        session_id
                     )
 
             # 7. Execute model call
@@ -121,17 +121,15 @@
             if previous_response_id:
                 adapter_params["previous_response_id"] = previous_response_id
 
-<<<<<<< HEAD
             if gemini_messages is not None:
                 adapter_params["messages"] = gemini_messages + [
                     {"role": "user", "content": prompt}
                 ]
-=======
+
             explicit_vs_ids = routed_params.get("vector_store_ids")
             assert isinstance(explicit_vs_ids, list)
             if explicit_vs_ids:
                 vector_store_ids = (vector_store_ids or []) + list(explicit_vs_ids)
->>>>>>> edb2e1da
 
             result = await asyncio.wait_for(
                 adapter.generate(
@@ -151,12 +149,12 @@
                     and metadata.model_config["adapter_class"] == "openai"
                     and "response_id" in result
                 ):
-                    session_cache_module.session_cache.set_response_id(
+                    await session_cache_module.session_cache.set_response_id(
                         session_id, result["response_id"]
                     )
                 if session_id and metadata.model_config["adapter_class"] == "vertex":
                     try:
-                        gemini_session_cache_module.gemini_session_cache.append_exchange(
+                        await gemini_session_cache_module.gemini_session_cache.append_exchange(
                             session_id, prompt, content
                         )
                     except Exception as e:
@@ -203,19 +201,15 @@
                     except Exception as e:
                         logger.warning(f"Failed to store conversation memory: {e}")
 
-<<<<<<< HEAD
                 if session_id and metadata.model_config["adapter_class"] == "vertex":
                     try:
-                        gemini_session_cache_module.gemini_session_cache.append_exchange(
-                            session_id, prompt, str(result)
+                        await gemini_session_cache_module.gemini_session_cache.append_exchange(
+                            session_id, prompt, redacted_result
                         )
                     except Exception as e:
                         logger.warning(f"Failed to update Gemini session: {e}")
 
-                return str(result)
-=======
                 return redacted_result
->>>>>>> edb2e1da
 
         finally:
             # Cleanup
