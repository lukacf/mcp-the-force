--- conflicted
+++ resolved
@@ -205,30 +205,12 @@
     async def test_adapter_initialization_failure(self):
         """Test handling of adapter initialization failures."""
         # Patch get_adapter to return an error
-<<<<<<< HEAD
         with patch("mcp_second_brain.adapters.get_adapter") as mock_get_adapter:
             mock_get_adapter.return_value = (
                 None,
                 "Failed to initialize adapter: Test error",
             )
 
-            # Executor returns an error string when adapter init fails
-            tool_metadata = get_tool("chat_with_gemini25_flash")
-            if not tool_metadata:
-                raise ValueError("Tool chat_with_gemini25_flash not found")
-            result = await executor.execute(
-                tool_metadata,
-                instructions="Test",
-                output_format="text",
-                context=[],
-                session_id="init-fail",
-            )
-            assert "Failed to initialize adapter" in result
-
-=======
-        with patch('mcp_second_brain.adapters.get_adapter') as mock_get_adapter:
-            mock_get_adapter.return_value = (None, "Failed to initialize adapter: Test error")
-            
             tool_metadata = get_tool("chat_with_gemini25_flash")
             if not tool_metadata:
                 raise ValueError("Tool chat_with_gemini25_flash not found")
@@ -238,9 +220,9 @@
                     instructions="Test",
                     output_format="text",
                     context=[],
-                )
-    
->>>>>>> 24928c58
+                    session_id="init-fail",
+                )
+
     @pytest.mark.asyncio
     async def test_concurrent_error_isolation(
         self, parse_adapter_response, mock_adapter_error
