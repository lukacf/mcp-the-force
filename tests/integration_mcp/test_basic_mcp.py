--- conflicted
+++ resolved
@@ -46,16 +46,12 @@
         async with Client(transport) as client:
             result = await client.call_tool(
                 "chat_with_gemini25_pro",
-<<<<<<< HEAD
                 {
                     "instructions": "test",
                     "output_format": "json",
                     "context": [],
                     "session_id": "mcp-gemini",
                 },
-=======
-                {"instructions": "test", "output_format": "json", "context": []},
->>>>>>> 42d8a3f4
             )
 
             # Tools return lists of TextContent
