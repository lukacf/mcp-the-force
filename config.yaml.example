--- conflicted
+++ resolved
@@ -28,16 +28,12 @@
     enabled: true
     project: # your-gcp-project
     location: us-central1
-<<<<<<< HEAD
-  gemini:
-    enabled: true
-  anthropic:
-    enabled: false
-=======
     max_output_tokens: 65536
     max_function_calls: 500
     
->>>>>>> 1567ff39
+  gemini:
+    enabled: true
+    
   xai:
     enabled: true
     max_output_tokens: 65536
