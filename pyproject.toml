[project]
name = "mcp_second_brain"
version = "0.3.2"
description = "Local MCP \"Second-Brain\" server with prompt-safe file inlining and vector-store attachments."
authors = [{name = "Your Name"}]
readme = "README.md"
requires-python = ">=3.10"

dependencies = [
    "fastmcp>=0.5.0",
    "openai>=1.62.0",
    "google-genai>=0.8.0",
    "tiktoken>=0.8.0",
    "lxml>=5.3.0",
    "pydantic>=2.0.0",
    "pydantic-settings>=2.0.0",
    "python-dotenv>=1.0.0",
    "pyyaml>=6.0.0",
<<<<<<< HEAD
    "typer>=0.9.0",
=======
    "pytest-asyncio>=0.21",
>>>>>>> cc576bb1
]

[project.scripts]
mcp-second-brain = "mcp_second_brain.server:main"
mcp-config = "mcp_second_brain.cli.config_cli:main"

[project.optional-dependencies]
test = [
    "pytest>=7.4",
    "pytest-asyncio>=0.21",
    "anyio>=4.0",
    "pytest-mock>=3.11",
    "pytest-timeout>=2.1",
    "pytest-cov>=4.0",
    "httpx>=0.25",
    "coverage[toml]>=7.3",
]

dev = [
    "ruff>=0.1",
    "mypy>=1.7",
    "pre-commit>=3.5",
]

[tool.pytest.ini_options]
testpaths = ["tests"]
python_files = ["test_*.py"]
python_functions = ["test_*"]
asyncio_mode = "auto"
asyncio_default_fixture_loop_scope = "function"
timeout = 10  # 10 seconds default timeout for unit tests
addopts = "--strict-markers --tb=short"
markers = [
    "asyncio: Mark test as requiring asyncio",
    "anyio: Mark test as requiring anyio",
    "unit: Pure logic tests, no I/O (<100ms)",
    "integration: Mocked I/O tests (<1s)",
    "expensive: Real API tests (manual only)",
    "benchmark: Performance tests (warning only in CI)",
    "e2e: End-to-end tests that require Docker",
    "slow: Tests that take more than 10 seconds",
]
# Note: plugins loading moved to conftest.py for better compatibility

[tool.coverage.run]
source = ["mcp_second_brain"]
omit = ["*/tests/*", "*/main.py"]

[tool.coverage.report]
precision = 2
show_missing = true
skip_covered = false

[tool.mypy]
python_version = "3.10"
warn_return_any = true
warn_unused_configs = true
disallow_untyped_defs = false
ignore_missing_imports = true

# Ignore descriptor-related type errors in definitions.py
[[tool.mypy.overrides]]
module = "mcp_second_brain.tools.definitions"
disable_error_code = ["assignment"]
<|MERGE_RESOLUTION|>--- conflicted
+++ resolved
@@ -16,11 +16,8 @@
     "pydantic-settings>=2.0.0",
     "python-dotenv>=1.0.0",
     "pyyaml>=6.0.0",
-<<<<<<< HEAD
     "typer>=0.9.0",
-=======
     "pytest-asyncio>=0.21",
->>>>>>> cc576bb1
 ]
 
 [project.scripts]
