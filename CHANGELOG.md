--- conflicted
+++ resolved
@@ -1,5 +1,3 @@
-# Changelog
-
 # Changelog
 
 ## 1.2.0
@@ -14,10 +12,7 @@
 - Updated tool registry, prompts, documentation, and tests to the new model IDs and capabilities; clarified smoke E2E to target broadly available models.
 - Dockerized E2E runner now ships a static Docker CLI to fix "docker not found" in compose-based tests.
 - Added unit coverage for Sonnet 4.5 headers and adjusted anthropic blueprint expectations.
-<<<<<<< HEAD
 - Introduced asynchronous job queue with `start_job`, `poll_job`, and `cancel_job` tools backed by `jobs.sqlite3`, plus background worker lifecycle integration.
-=======
->>>>>>> 41715f42
 
 ## 1.0.9
 - Hardened vector-store deduplication against multiprocess races with per-hash token files plus token cleanup on finalize/rollback.
